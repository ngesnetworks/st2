# Licensed to the StackStorm, Inc ('StackStorm') under one or more
# contributor license agreements.  See the NOTICE file distributed with
# this work for additional information regarding copyright ownership.
# The ASF licenses this file to You under the Apache License, Version 2.0
# (the "License"); you may not use this file except in compliance with
# the License.  You may obtain a copy of the License at
#
#     http://www.apache.org/licenses/LICENSE-2.0
#
# Unless required by applicable law or agreed to in writing, software
# distributed under the License is distributed on an "AS IS" BASIS,
# WITHOUT WARRANTIES OR CONDITIONS OF ANY KIND, either express or implied.
# See the License for the specific language governing permissions and
# limitations under the License.

"""
Various base classes and test utility functions for API related tests.
"""

import webtest
import mock
from oslo_config import cfg

from st2common.router import Router
from st2common.rbac.types import SystemRole
from st2common.persistence.auth import User
from st2common.persistence.rbac import UserRoleAssignment
from st2common.models.db.auth import UserDB
from st2common.models.db.rbac import UserRoleAssignmentDB
from st2common.rbac.migrations import run_all as run_all_rbac_migrations
from st2common.bootstrap import runnersregistrar as runners_registrar
from st2tests.base import DbTestCase
from st2tests.base import CleanDbTestCase
from st2tests import config as tests_config

__all__ = [
    'BaseFunctionalTest',
    'BaseAPIControllerWithRBACTestCase',

    'TestApp'
]


SUPER_SECRET_PARAMETER = 'SUPER_SECRET_PARAMETER_THAT_SHOULD_NEVER_APPEAR_IN_RESPONSES_OR_LOGS'
ANOTHER_SUPER_SECRET_PARAMETER = 'ANOTHER_SUPER_SECRET_PARAMETER_TO_TEST_OVERRIDING'


class ResponseValidationError(ValueError):
    pass


class ResponseLeakError(ValueError):
    pass


class TestApp(webtest.TestApp):
    def do_request(self, req, **kwargs):
        self.cookiejar.clear()

        if req.environ['REQUEST_METHOD'] != 'OPTIONS':
            # Making sure endpoint handles OPTIONS method properly
            self.options(req.environ['PATH_INFO'])

        res = super(TestApp, self).do_request(req, **kwargs)

        if res.headers.get('Warning', None):
            raise ResponseValidationError('Endpoint produced invalid response. Make sure the '
                                          'response matches OpenAPI scheme for the endpoint.')

        if not kwargs.get('expect_errors', None):
            if SUPER_SECRET_PARAMETER in res.body or ANOTHER_SUPER_SECRET_PARAMETER in res.body:
                raise ResponseLeakError('Endpoint response contains secret parameter. '
                                        'Find the leak.')

        if 'Access-Control-Allow-Origin' not in res.headers:
            raise ResponseValidationError('Response missing a required CORS header')

        return res


class BaseFunctionalTest(DbTestCase):
    """
    Base test case class for testing API controllers with auth and RBAC disabled.
    """

    # App used by the tests
    app_module = None

    # By default auth is disabled
    enable_auth = False

    register_runners = True

    @classmethod
    def setUpClass(cls):
        super(BaseFunctionalTest, cls).setUpClass()
        cls._do_setUpClass()

    @classmethod
    def _do_setUpClass(cls):
        tests_config.parse_args()

        cfg.CONF.set_default('enable', cls.enable_auth, group='auth')

        cfg.CONF.set_override(name='enable', override=False, group='rbac')

        # TODO(manas) : register action types here for now. RunnerType registration can be moved
        # to posting to /runnertypes but that implies implementing POST.
        if cls.register_runners:
            runners_registrar.register_runners()

        cls.app = TestApp(cls.app_module.setup_app())


class BaseAPIControllerWithRBACTestCase(BaseFunctionalTest, CleanDbTestCase):
    """
    Base test case class for testing API controllers with RBAC enabled.
    """

    enable_auth = True

    @classmethod
    def setUpClass(cls):
        super(BaseAPIControllerWithRBACTestCase, cls).setUpClass()

        # Make sure RBAC is enabeld
        cfg.CONF.set_override(name='enable', override=True, group='rbac')

    @classmethod
    def tearDownClass(cls):
        super(BaseAPIControllerWithRBACTestCase, cls).tearDownClass()

    def setUp(self):
        super(BaseAPIControllerWithRBACTestCase, self).setUp()

        self.users = {}
        self.roles = {}

        # Run RBAC migrations
        run_all_rbac_migrations()

        # Insert mock users with default role assignments
        role_names = [SystemRole.SYSTEM_ADMIN, SystemRole.ADMIN, SystemRole.OBSERVER]
        for role_name in role_names:
            user_db = UserDB(name=role_name)
            user_db = User.add_or_update(user_db)
            self.users[role_name] = user_db

            role_assignment_db = UserRoleAssignmentDB(
                user=user_db.name,
                role=role_name)
            UserRoleAssignment.add_or_update(role_assignment_db)

        # Insert a user with no permissions and role assignments
        user_1_db = UserDB(name='no_permissions')
        user_1_db = User.add_or_update(user_1_db)
        self.users['no_permissions'] = user_1_db

    def tearDown(self):
        super(BaseAPIControllerWithRBACTestCase, self).tearDown()

        if getattr(self, 'request_context_mock', None):
            self.request_context_mock.stop()
            del(Router.mock_context)

    def use_user(self, user_db):
        """
        Select a user which is to be used by the HTTP request following this call.
        """
        if not user_db:
            raise ValueError('"user_db" is mandatory')

<<<<<<< HEAD
        return res


class BaseFunctionalTest(DbTestCase):
    """
    Base test case class for testing API controllers with auth and RBAC disabled.
    """

    # App used by the tests
    app_module = None

    # By default auth is disabled
    enable_auth = False

    register_runners = True

    @classmethod
    def setUpClass(cls):
        super(BaseFunctionalTest, cls).setUpClass()
        cls._do_setUpClass()

    @classmethod
    def _do_setUpClass(cls):
        tests_config.parse_args()

        cfg.CONF.set_default('enable', cls.enable_auth, group='auth')

        cfg.CONF.set_override(name='enable', override=False, group='rbac')

        # TODO(manas) : register action types here for now. RunnerType registration can be moved
        # to posting to /runnertypes but that implies implementing POST.
        if cls.register_runners:
            runners_registrar.register_runners()

        cls.app = TestApp(cls.app_module.setup_app())


class BaseAPIControllerWithRBACTestCase(BaseFunctionalTest, CleanDbTestCase):
    """
    Base test case class for testing API controllers with RBAC enabled.
    """

    enable_auth = True

    @classmethod
    def setUpClass(cls):
        super(BaseAPIControllerWithRBACTestCase, cls).setUpClass()

        # Make sure RBAC is enabeld
        cfg.CONF.set_override(name='enable', override=True, group='rbac')

    @classmethod
    def tearDownClass(cls):
        super(BaseAPIControllerWithRBACTestCase, cls).tearDownClass()

    def setUp(self):
        super(BaseAPIControllerWithRBACTestCase, self).setUp()

        self.users = {}
        self.roles = {}

        # Run RBAC migrations
        run_all_rbac_migrations()

        # Insert mock users with default role assignments
        role_names = [SystemRole.SYSTEM_ADMIN, SystemRole.ADMIN, SystemRole.OBSERVER]
        for role_name in role_names:
            user_db = UserDB(name=role_name)
            user_db = User.add_or_update(user_db)
            self.users[role_name] = user_db

            role_assignment_db = UserRoleAssignmentDB(
                user=user_db.name,
                role=role_name)
            UserRoleAssignment.add_or_update(role_assignment_db)

        # Insert a user with no permissions and role assignments
        user_1_db = UserDB(name='no_permissions')
        user_1_db = User.add_or_update(user_1_db)
        self.users['no_permissions'] = user_1_db

    def tearDown(self):
        super(BaseAPIControllerWithRBACTestCase, self).tearDown()

        if getattr(self, 'request_context_mock', None):
            self.request_context_mock.stop()
            del(Router.mock_context)

    def use_user(self, user_db):
        """
        Select a user which is to be used by the HTTP request following this call.
        """
        if not user_db:
            raise ValueError('"user_db" is mandatory')

=======
>>>>>>> c3db0119
        mock_context = {
            'user': user_db
        }
        self.request_context_mock = mock.PropertyMock(return_value=mock_context)
        Router.mock_context = self.request_context_mock<|MERGE_RESOLUTION|>--- conflicted
+++ resolved
@@ -170,104 +170,6 @@
         if not user_db:
             raise ValueError('"user_db" is mandatory')
 
-<<<<<<< HEAD
-        return res
-
-
-class BaseFunctionalTest(DbTestCase):
-    """
-    Base test case class for testing API controllers with auth and RBAC disabled.
-    """
-
-    # App used by the tests
-    app_module = None
-
-    # By default auth is disabled
-    enable_auth = False
-
-    register_runners = True
-
-    @classmethod
-    def setUpClass(cls):
-        super(BaseFunctionalTest, cls).setUpClass()
-        cls._do_setUpClass()
-
-    @classmethod
-    def _do_setUpClass(cls):
-        tests_config.parse_args()
-
-        cfg.CONF.set_default('enable', cls.enable_auth, group='auth')
-
-        cfg.CONF.set_override(name='enable', override=False, group='rbac')
-
-        # TODO(manas) : register action types here for now. RunnerType registration can be moved
-        # to posting to /runnertypes but that implies implementing POST.
-        if cls.register_runners:
-            runners_registrar.register_runners()
-
-        cls.app = TestApp(cls.app_module.setup_app())
-
-
-class BaseAPIControllerWithRBACTestCase(BaseFunctionalTest, CleanDbTestCase):
-    """
-    Base test case class for testing API controllers with RBAC enabled.
-    """
-
-    enable_auth = True
-
-    @classmethod
-    def setUpClass(cls):
-        super(BaseAPIControllerWithRBACTestCase, cls).setUpClass()
-
-        # Make sure RBAC is enabeld
-        cfg.CONF.set_override(name='enable', override=True, group='rbac')
-
-    @classmethod
-    def tearDownClass(cls):
-        super(BaseAPIControllerWithRBACTestCase, cls).tearDownClass()
-
-    def setUp(self):
-        super(BaseAPIControllerWithRBACTestCase, self).setUp()
-
-        self.users = {}
-        self.roles = {}
-
-        # Run RBAC migrations
-        run_all_rbac_migrations()
-
-        # Insert mock users with default role assignments
-        role_names = [SystemRole.SYSTEM_ADMIN, SystemRole.ADMIN, SystemRole.OBSERVER]
-        for role_name in role_names:
-            user_db = UserDB(name=role_name)
-            user_db = User.add_or_update(user_db)
-            self.users[role_name] = user_db
-
-            role_assignment_db = UserRoleAssignmentDB(
-                user=user_db.name,
-                role=role_name)
-            UserRoleAssignment.add_or_update(role_assignment_db)
-
-        # Insert a user with no permissions and role assignments
-        user_1_db = UserDB(name='no_permissions')
-        user_1_db = User.add_or_update(user_1_db)
-        self.users['no_permissions'] = user_1_db
-
-    def tearDown(self):
-        super(BaseAPIControllerWithRBACTestCase, self).tearDown()
-
-        if getattr(self, 'request_context_mock', None):
-            self.request_context_mock.stop()
-            del(Router.mock_context)
-
-    def use_user(self, user_db):
-        """
-        Select a user which is to be used by the HTTP request following this call.
-        """
-        if not user_db:
-            raise ValueError('"user_db" is mandatory')
-
-=======
->>>>>>> c3db0119
         mock_context = {
             'user': user_db
         }
