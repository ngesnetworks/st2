# Licensed to the StackStorm, Inc ('StackStorm') under one or more
# contributor license agreements.  See the NOTICE file distributed with
# this work for additional information regarding copyright ownership.
# The ASF licenses this file to You under the Apache License, Version 2.0
# (the "License"); you may not use this file except in compliance with
# the License.  You may obtain a copy of the License at
#
#     http://www.apache.org/licenses/LICENSE-2.0
#
# Unless required by applicable law or agreed to in writing, software
# distributed under the License is distributed on an "AS IS" BASIS,
# WITHOUT WARRANTIES OR CONDITIONS OF ANY KIND, either express or implied.
# See the License for the specific language governing permissions and
# limitations under the License.

import six
from pecan import abort
from mongoengine import ValidationError

from st2common import log as logging
<<<<<<< HEAD
from st2common.persistence.sensor import SensorType, SensorInstance, SensorExecution
from st2common.models.api.sensor import SensorTypeAPI, SensorInstanceAPI, SensorExecutionAPI
=======
from st2common.models.api.base import jsexpose
from st2common.persistence.sensor import SensorType
from st2common.models.api.sensor import SensorTypeAPI
from st2common.exceptions.apivalidation import ValueValidationException
from st2common.validators.api.misc import validate_not_part_of_system_pack
>>>>>>> a7d5418b
from st2api.controllers import resource
from st2common.rbac.types import PermissionType
from st2common.rbac.decorators import request_user_has_permission
from st2common.rbac.decorators import request_user_has_resource_db_permission

http_client = six.moves.http_client

LOG = logging.getLogger(__name__)


class SensorTypeController(resource.ContentPackResourceController):
    model = SensorTypeAPI
    access = SensorType
    supported_filters = {
        'name': 'name',
        'pack': 'pack'
    }

    options = {
        'sort': ['pack', 'name']
    }

    include_reference = True

<<<<<<< HEAD

class SensorInstanceController(resource.ContentPackResourceController):
    model = SensorInstanceAPI
    access = SensorInstance
    supported_filters = {
        'name': 'name',
        'pack': 'pack',
        'type': 'sensor_type'
    }

    options = {
        'sort': ['pack', 'name']
    }

    include_reference = True


class SensorExecutionController(resource.ResourceController):
    model = SensorExecutionAPI
    access = SensorExecution
    supported_filters = {
        'sensor_node': 'sensor_node',
        'sensor_instance': 'sensor_instance',
        'status': 'status'
    }
=======
    @request_user_has_permission(permission_type=PermissionType.SENSOR_LIST)
    @jsexpose()
    def get_all(self, **kwargs):
        return super(SensorTypeController, self)._get_all(**kwargs)

    @request_user_has_resource_db_permission(permission_type=PermissionType.SENSOR_VIEW)
    @jsexpose(arg_types=[str])
    def get_one(self, ref_or_id):
        return super(SensorTypeController, self)._get_one(ref_or_id)

    @request_user_has_resource_db_permission(permission_type=PermissionType.SENSOR_MODIFY)
    @jsexpose(arg_types=[str], body_cls=SensorTypeAPI)
    def put(self, ref_or_id, sensor_type):
        # Note: Right now this function only supports updating of "enabled"
        # attribute on the SensorType model.
        # The reason for that is that SensorTypeAPI.to_model right now only
        # knows how to work with sensor type definitions from YAML files.
        try:
            sensor_type_db = self._get_by_ref_or_id(ref_or_id=ref_or_id)
        except Exception as e:
            LOG.exception(e.message)
            abort(http_client.NOT_FOUND, e.message)
            return

        sensor_type_id = sensor_type_db.id

        try:
            validate_not_part_of_system_pack(sensor_type_db)
        except ValueValidationException as e:
            abort(http_client.BAD_REQUEST, str(e))
            return

        if not getattr(sensor_type, 'pack', None):
            sensor_type.pack = sensor_type_db.pack
        try:
            old_sensor_type_db = sensor_type_db
            sensor_type_db.id = sensor_type_id
            sensor_type_db.enabled = getattr(sensor_type, 'enabled', False)
            sensor_type_db = SensorType.add_or_update(sensor_type_db)
        except (ValidationError, ValueError) as e:
            LOG.exception('Unable to update sensor_type data=%s', sensor_type)
            abort(http_client.BAD_REQUEST, str(e))
            return

        extra = {
            'old_sensor_type_db': old_sensor_type_db,
            'new_sensor_type_db': sensor_type_db
        }
        LOG.audit('Sensor updated. Sensor.id=%s.' % (sensor_type_db.id), extra=extra)
        sensor_type_api = SensorTypeAPI.from_model(sensor_type_db)

        return sensor_type_api
>>>>>>> a7d5418b
<|MERGE_RESOLUTION|>--- conflicted
+++ resolved
@@ -18,16 +18,11 @@
 from mongoengine import ValidationError
 
 from st2common import log as logging
-<<<<<<< HEAD
+from st2common.models.api.base import jsexpose
 from st2common.persistence.sensor import SensorType, SensorInstance, SensorExecution
 from st2common.models.api.sensor import SensorTypeAPI, SensorInstanceAPI, SensorExecutionAPI
-=======
-from st2common.models.api.base import jsexpose
-from st2common.persistence.sensor import SensorType
-from st2common.models.api.sensor import SensorTypeAPI
 from st2common.exceptions.apivalidation import ValueValidationException
 from st2common.validators.api.misc import validate_not_part_of_system_pack
->>>>>>> a7d5418b
 from st2api.controllers import resource
 from st2common.rbac.types import PermissionType
 from st2common.rbac.decorators import request_user_has_permission
@@ -52,33 +47,6 @@
 
     include_reference = True
 
-<<<<<<< HEAD
-
-class SensorInstanceController(resource.ContentPackResourceController):
-    model = SensorInstanceAPI
-    access = SensorInstance
-    supported_filters = {
-        'name': 'name',
-        'pack': 'pack',
-        'type': 'sensor_type'
-    }
-
-    options = {
-        'sort': ['pack', 'name']
-    }
-
-    include_reference = True
-
-
-class SensorExecutionController(resource.ResourceController):
-    model = SensorExecutionAPI
-    access = SensorExecution
-    supported_filters = {
-        'sensor_node': 'sensor_node',
-        'sensor_instance': 'sensor_instance',
-        'status': 'status'
-    }
-=======
     @request_user_has_permission(permission_type=PermissionType.SENSOR_LIST)
     @jsexpose()
     def get_all(self, **kwargs):
@@ -131,4 +99,28 @@
         sensor_type_api = SensorTypeAPI.from_model(sensor_type_db)
 
         return sensor_type_api
->>>>>>> a7d5418b
+
+class SensorInstanceController(resource.ContentPackResourceController):
+    model = SensorInstanceAPI
+    access = SensorInstance
+    supported_filters = {
+        'name': 'name',
+        'pack': 'pack',
+        'type': 'sensor_type'
+    }
+
+    options = {
+        'sort': ['pack', 'name']
+    }
+
+    include_reference = True
+
+
+class SensorExecutionController(resource.ResourceController):
+    model = SensorExecutionAPI
+    access = SensorExecution
+    supported_filters = {
+        'sensor_node': 'sensor_node',
+        'sensor_instance': 'sensor_instance',
+        'status': 'status'
+    }