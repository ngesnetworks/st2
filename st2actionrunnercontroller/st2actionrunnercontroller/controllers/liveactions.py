--- conflicted
+++ resolved
@@ -25,7 +25,6 @@
 
     _liveaction_apis = {}
 
-<<<<<<< HEAD
     def __init__(self):
         
         api = LiveActionAPI()
@@ -56,8 +55,6 @@
 
         return actionexecution
 
-=======
->>>>>>> 7cb63185
     @wsme_pecan.wsexpose(LiveActionAPI, wstypes.text)
     def get_one(self, id):
         """
@@ -81,32 +78,19 @@
 
         LOG.info('GET all /liveactions/')
 
-<<<<<<< HEAD
         # TODO: Implement list comprehension to transform the in-memory objects into API objects
 #        liveaction_apis = [liveaction_api for (id, liveaction_api) in self._liveaction_apis.items()]
         liveaction_apis = self._liveaction_apis.values()
 
         for api in liveaction_apis:
             LOG.debug('    %s', str(api))
-=======
-#        liveaction_apis = self._liveaction_apis
-
-#        liveaction_api = LiveActionAPI()
-#        liveaction_api.id = str(uuid.uuid4())
-#        liveaction_api.action_name = u'test/echo'
-
-        self._liveaction_apis.append(self.create_liveaction('test/echo', {}, {}))
->>>>>>> 7cb63185
         
         LOG.debug('GET all /liveactions/ client_result=%s', self._liveaction_apis)
         return self._liveaction_apis
 
-<<<<<<< HEAD
 """
     # Note: action name, action runner parameters and action parameters are all
     # fields in the ActionExecutionDB object.
-=======
->>>>>>> 7cb63185
     def create_liveaction(self, action_name, runner_parameters={}, action_parameters={}):
         liveaction_api = LiveActionAPI()
         liveaction_api.id = str(uuid.uuid4())
@@ -115,7 +99,6 @@
         liveaction_api.action_parameters = action_parameters
 
         return liveaction_api
-<<<<<<< HEAD
 """
         
 
@@ -124,19 +107,12 @@
     def post(self, **kwargs):
 #    @wsme_pecan.wsexpose(LiveActionAPI, body=LiveActionAPI, status_code=httplib.CREATED)
 #    def post(self, liveaction_api):
-=======
-        
-
-    @wsme_pecan.wsexpose(LiveActionAPI, body=LiveActionAPI, status_code=httplib.CREATED)
-    def post(self, liveaction_api):
->>>>>>> 7cb63185
         """
             Create a new LiveAction.
 
             Handles requests:
                 POST /liveactions/
         """
-<<<<<<< HEAD
         LOG.info('POST /liveactions/ with liveaction data=%s', kwargs)
 
         actionexecution_id = str(kwargs['action_execution_id'])
@@ -157,10 +133,6 @@
         LOG.info('ae name %s', actionexecution_db.name)
 
         LOG.debug('Got ActionExecution.... now launch action command.')
-=======
-        LOG.info('POST /liveactions/ with liveaction data=%s', liveaction_api)
->>>>>>> 7cb63185
-
 
         abort(httplib.NOT_IMPLEMENTED)
 
