--- conflicted
+++ resolved
@@ -57,22 +57,13 @@
 
 
 class StreamController(object):
-<<<<<<< HEAD
-    def get_all(self, events=None, action_refs=None, execution_ids=None, requster_user=None):
+    def get_all(self, events=None, action_refs=None, execution_ids=None, requester_user=None):
         events = events.split(',') if events else DEFAULT_EVENTS_WHITELIST
-=======
-    def get_all(self, events=None, action_refs=None, execution_ids=None, requester_user=None):
-        events = events.split(',') if events else None
->>>>>>> c3db0119
         action_refs = action_refs.split(',') if action_refs else None
         execution_ids = execution_ids.split(',') if execution_ids else None
 
         def make_response():
-<<<<<<< HEAD
             listener = get_listener(name='stream')
-=======
-            listener = get_listener()
->>>>>>> c3db0119
             app_iter = format(listener.generator(events=events, action_refs=action_refs,
                                                  execution_ids=execution_ids))
             res = Response(content_type='text/event-stream', app_iter=app_iter)
