# Licensed to the StackStorm, Inc ('StackStorm') under one or more
# contributor license agreements.  See the NOTICE file distributed with
# this work for additional information regarding copyright ownership.
# The ASF licenses this file to You under the Apache License, Version 2.0
# (the "License"); you may not use this file except in compliance with
# the License.  You may obtain a copy of the License at
#
#     http://www.apache.org/licenses/LICENSE-2.0
#
# Unless required by applicable law or agreed to in writing, software
# distributed under the License is distributed on an "AS IS" BASIS,
# WITHOUT WARRANTIES OR CONDITIONS OF ANY KIND, either express or implied.
# See the License for the specific language governing permissions and
# limitations under the License.

import os
import re
import sys
import json
import uuid
import functools
from StringIO import StringIO
from subprocess import list2cmdline

from eventlet.green import subprocess

from st2common import log as logging
from st2common.runners.base import ActionRunner
from st2common.util.green.shell import run_command
from st2common.constants.action import ACTION_OUTPUT_RESULT_DELIMITER
from st2common.constants.action import LIVEACTION_STATUS_SUCCEEDED
from st2common.constants.action import LIVEACTION_STATUS_FAILED
from st2common.constants.action import LIVEACTION_STATUS_TIMED_OUT
from st2common.constants.runners import PYTHON_RUNNER_INVALID_ACTION_STATUS_EXIT_CODE
from st2common.constants.error_messages import PACK_VIRTUALENV_DOESNT_EXIST
from st2common.constants.runners import PYTHON_RUNNER_DEFAULT_ACTION_TIMEOUT
from st2common.constants.system import API_URL_ENV_VARIABLE_NAME
from st2common.constants.system import AUTH_TOKEN_ENV_VARIABLE_NAME
from st2common.util.api import get_full_public_api_url
from st2common.util.sandboxing import get_sandbox_path
from st2common.util.sandboxing import get_sandbox_python_path
from st2common.util.sandboxing import get_sandbox_python_binary_path
from st2common.util.sandboxing import get_sandbox_virtualenv_path
from st2common.runners import python_action_wrapper
from st2common.services.action import store_execution_output_data
from st2common.runners.utils import make_read_and_store_stream_func

LOG = logging.getLogger(__name__)

__all__ = [
    'get_runner',
    'PythonRunner',
]

# constants to lookup in runner_parameters.
RUNNER_ENV = 'env'
RUNNER_TIMEOUT = 'timeout'
RUNNER_LOG_LEVEL = 'log_level'

# Environment variables which can't be specified by the user
BLACKLISTED_ENV_VARS = [
    # We don't allow user to override PYTHONPATH since this would break things
    'pythonpath'
]

BASE_DIR = os.path.dirname(os.path.abspath(python_action_wrapper.__file__))
WRAPPER_SCRIPT_NAME = 'python_action_wrapper.py'
WRAPPER_SCRIPT_PATH = os.path.join(BASE_DIR, WRAPPER_SCRIPT_NAME)


def get_runner(config=None):
    'RunnerTestCase',
    return PythonRunner(runner_id=str(uuid.uuid4()), config=config)


class PythonRunner(ActionRunner):

<<<<<<< HEAD
    def __init__(self, runner_id, config=None, timeout=PYTHON_RUNNER_DEFAULT_ACTION_TIMEOUT, sandbox=True):
=======
    def __init__(self, runner_id, config=None, timeout=PYTHON_RUNNER_DEFAULT_ACTION_TIMEOUT,
                 log_level='debug'):
>>>>>>> da81a542
        """
        :param timeout: Action execution timeout in seconds.
        :type timeout: ``int``
        """
        super(PythonRunner, self).__init__(runner_id=runner_id)
        self._config = config
        self._timeout = timeout
<<<<<<< HEAD
        self._sandbox = sandbox
=======
        self._log_level = log_level
>>>>>>> da81a542

    def pre_run(self):
        super(PythonRunner, self).pre_run()

        # TODO: This is awful, but the way "runner_parameters" and other variables get assigned on
        # the runner instance is even worse. Those arguments should be passed to the constructor.
        self._env = self.runner_parameters.get(RUNNER_ENV, {})
        self._timeout = self.runner_parameters.get(RUNNER_TIMEOUT, self._timeout)
        self._log_level = self.runner_parameters.get(RUNNER_LOG_LEVEL, self._log_level)

    def run(self, action_parameters):
        LOG.debug('Running pythonrunner.')
        LOG.debug('Getting pack name.')
        pack = self.get_pack_name()
        LOG.debug('Getting user.')
        user = self.get_user()
        LOG.debug('Serializing parameters.')
        serialized_parameters = json.dumps(action_parameters) if action_parameters else ''
        LOG.debug('Getting virtualenv_path.')
        virtualenv_path = get_sandbox_virtualenv_path(pack=pack)
        LOG.debug('Getting python path.')
        if self._sandbox:
            python_path = get_sandbox_python_binary_path(pack=pack)
        else:
            python_path = sys.executable

        LOG.debug('Checking virtualenv path.')
        if virtualenv_path and not os.path.isdir(virtualenv_path):
            format_values = {'pack': pack, 'virtualenv_path': virtualenv_path}
            msg = PACK_VIRTUALENV_DOESNT_EXIST % format_values
            LOG.error('virtualenv_path set but not a directory: %s', msg)
            raise Exception(msg)

        LOG.debug('Checking entry_point.')
        if not self.entry_point:
            LOG.error('Action "%s" is missing entry_point attribute' % (self.action.name))
            raise Exception('Action "%s" is missing entry_point attribute' % (self.action.name))

        # Note: We pass config as command line args so the actual wrapper process is standalone
        # and doesn't need access to db
        LOG.debug('Setting args.')
        args = [
            python_path,
            '-u',  # unbuffered mode so streaming mode works as expected
            WRAPPER_SCRIPT_PATH,
            '--pack=%s' % (pack),
            '--file-path=%s' % (self.entry_point),
            '--parameters=%s' % (serialized_parameters),
            '--user=%s' % (user),
            '--parent-args=%s' % (json.dumps(sys.argv[1:])),
        ]

        if self._config:
            args.append('--config=%s' % (json.dumps(self._config)))

        if self._log_level != 'debug':
            # We only pass --log-level parameter if non default log level value is specified
            args.append('--log-level=%s' % (self._log_level))

        # We need to ensure all the st2 dependencies are also available to the
        # subprocess
        LOG.debug('Setting env.')
        env = os.environ.copy()
        env['PATH'] = get_sandbox_path(virtualenv_path=virtualenv_path)
        env['PYTHONPATH'] = get_sandbox_python_path(inherit_from_parent=True,
                                                    inherit_parent_virtualenv=True)

        # Include user provided environment variables (if any)
        user_env_vars = self._get_env_vars()
        env.update(user_env_vars)

        # Include common st2 environment variables
        st2_env_vars = self._get_common_action_env_variables()
        env.update(st2_env_vars)
        datastore_env_vars = self._get_datastore_access_env_vars()
        env.update(datastore_env_vars)

        stdout = StringIO()
        stderr = StringIO()

        store_execution_stdout_line = functools.partial(store_execution_output_data,
                                                        output_type='stdout')
        store_execution_stderr_line = functools.partial(store_execution_output_data,
                                                        output_type='stderr')

        read_and_store_stdout = make_read_and_store_stream_func(execution_db=self.execution,
            action_db=self.action, store_data_func=store_execution_stdout_line)
        read_and_store_stderr = make_read_and_store_stream_func(execution_db=self.execution,
            action_db=self.action, store_data_func=store_execution_stderr_line)

        command_string = list2cmdline(args)
        LOG.debug('Running command: PATH=%s PYTHONPATH=%s %s' % (env['PATH'], env['PYTHONPATH'],
                                                                 command_string))
        exit_code, stdout, stderr, timed_out = run_command(cmd=args, stdout=subprocess.PIPE,
                                                           stderr=subprocess.PIPE, shell=False,
                                                           env=env,
                                                           timeout=self._timeout,
                                                           read_stdout_func=read_and_store_stdout,
                                                           read_stderr_func=read_and_store_stderr,
                                                           read_stdout_buffer=stdout,
                                                           read_stderr_buffer=stderr)
        LOG.debug('Returning values: %s, %s, %s, %s' % (exit_code, stdout, stderr, timed_out))
        LOG.debug('Returning.')
        return self._get_output_values(exit_code, stdout, stderr, timed_out)

    def _get_output_values(self, exit_code, stdout, stderr, timed_out):
        """
        Return sanitized output values.

        :return: Tuple with status, output and None

        :rtype: ``tuple``
        """
        if timed_out:
            error = 'Action failed to complete in %s seconds' % (self._timeout)
        else:
            error = None

        if exit_code == PYTHON_RUNNER_INVALID_ACTION_STATUS_EXIT_CODE:
            # TODO: Mark as failed instead
            raise ValueError(stderr)

        if ACTION_OUTPUT_RESULT_DELIMITER in stdout:
            split = stdout.split(ACTION_OUTPUT_RESULT_DELIMITER)
            assert len(split) == 3
            action_result = split[1].strip()
            stdout = split[0] + split[2]
        else:
            action_result = None

        # Parse the serialized action result object
        try:
            action_result = json.loads(action_result)
        except Exception as e:
            # Failed to de-serialize the result, probably it contains non-simple type or similar
            LOG.warning('Failed to de-serialize result "%s": %s' % (str(action_result), str(e)))

        if action_result:
            if isinstance(action_result, dict):
                result = action_result.get('result', None)
                status = action_result.get('status', None)
            else:
                # Failed to de-serialize action result aka result is a string
                match = re.search("'result': (.*?)$", action_result or '')

                if match:
                    action_result = match.groups()[0]

                result = action_result
                status = None
        else:
            result = 'None'
            status = None

        output = {
            'stdout': stdout,
            'stderr': stderr,
            'exit_code': exit_code,
            'result': result
        }

        if error:
            output['error'] = error

        status = self._get_final_status(action_status=status, timed_out=timed_out,
                                        exit_code=exit_code)
        return (status, output, None)

    def _get_final_status(self, action_status, timed_out, exit_code):
        """
        Return final status based on action's status, time out value and
        exit code. Example: succeeded, failed, timeout.

        :return: status

        :rtype: ``str``
        """
        if action_status is not None:
            if exit_code == 0 and action_status is True:
                status = LIVEACTION_STATUS_SUCCEEDED
            elif exit_code == 0 and action_status is False:
                status = LIVEACTION_STATUS_FAILED
            else:
                status = LIVEACTION_STATUS_FAILED
        else:
            if exit_code == 0:
                status = LIVEACTION_STATUS_SUCCEEDED
            else:
                status = LIVEACTION_STATUS_FAILED

        if timed_out:
            status = LIVEACTION_STATUS_TIMED_OUT

        return status

    def _get_env_vars(self):
        """
        Return sanitized environment variables which will be used when launching
        a subprocess.

        :rtype: ``dict``
        """
        env_vars = {}

        if self._env:
            env_vars.update(self._env)

        # Remove "blacklisted" environment variables
        to_delete = []
        for key, value in env_vars.items():
            if key.lower() in BLACKLISTED_ENV_VARS:
                to_delete.append(key)

        for key in to_delete:
            LOG.debug('User specified environment variable "%s" which is being ignored...' %
                      (key))
            del env_vars[key]

        return env_vars

    def _get_datastore_access_env_vars(self):
        """
        Return environment variables so datastore access using client (from st2client)
        is possible with actions. This is done to be compatible with sensors.

        :rtype: ``dict``
        """
        env_vars = {}
        if self.auth_token:
            env_vars[AUTH_TOKEN_ENV_VARIABLE_NAME] = self.auth_token.token
        env_vars[API_URL_ENV_VARIABLE_NAME] = get_full_public_api_url()

        return env_vars<|MERGE_RESOLUTION|>--- conflicted
+++ resolved
@@ -75,12 +75,9 @@
 
 class PythonRunner(ActionRunner):
 
-<<<<<<< HEAD
-    def __init__(self, runner_id, config=None, timeout=PYTHON_RUNNER_DEFAULT_ACTION_TIMEOUT, sandbox=True):
-=======
     def __init__(self, runner_id, config=None, timeout=PYTHON_RUNNER_DEFAULT_ACTION_TIMEOUT,
-                 log_level='debug'):
->>>>>>> da81a542
+                 log_level='debug', sandbox=True):
+
         """
         :param timeout: Action execution timeout in seconds.
         :type timeout: ``int``
@@ -88,11 +85,8 @@
         super(PythonRunner, self).__init__(runner_id=runner_id)
         self._config = config
         self._timeout = timeout
-<<<<<<< HEAD
+        self._log_level = log_level
         self._sandbox = sandbox
-=======
-        self._log_level = log_level
->>>>>>> da81a542
 
     def pre_run(self):
         super(PythonRunner, self).pre_run()
