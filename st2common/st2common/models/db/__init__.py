# Licensed to the StackStorm, Inc ('StackStorm') under one or more
# contributor license agreements.  See the NOTICE file distributed with
# this work for additional information regarding copyright ownership.
# The ASF licenses this file to You under the Apache License, Version 2.0
# (the "License"); you may not use this file except in compliance with
# the License.  You may obtain a copy of the License at
#
#     http://www.apache.org/licenses/LICENSE-2.0
#
# Unless required by applicable law or agreed to in writing, software
# distributed under the License is distributed on an "AS IS" BASIS,
# WITHOUT WARRANTIES OR CONDITIONS OF ANY KIND, either express or implied.
# See the License for the specific language governing permissions and
# limitations under the License.

import copy
import importlib
import traceback
import ssl as ssl_lib

import six
import mongoengine
from pymongo.errors import OperationFailure

from st2common import log as logging
from st2common.util import isotime
from st2common.models.db import stormbase
from st2common.models.utils.profiling import log_query_and_profile_data_for_queryset
from st2common.exceptions.db import StackStormDBObjectNotFoundError


LOG = logging.getLogger(__name__)

MODEL_MODULE_NAMES = [
    'st2common.models.db.auth',
    'st2common.models.db.action',
    'st2common.models.db.actionalias',
    'st2common.models.db.keyvalue',
    'st2common.models.db.execution',
    'st2common.models.db.executionstate',
    'st2common.models.db.liveaction',
    'st2common.models.db.notification',
    'st2common.models.db.pack',
    'st2common.models.db.policy',
    'st2common.models.db.rbac',
    'st2common.models.db.rule',
    'st2common.models.db.rule_enforcement',
    'st2common.models.db.runner',
    'st2common.models.db.sensor',
    'st2common.models.db.trace',
    'st2common.models.db.trigger',
    'st2common.models.db.webhook'
]

# A list of model names for which we don't perform extra index cleanup
INDEX_CLEANUP_MODEL_NAMES_BLACKLIST = [
    'PermissionGrantDB'
]


def get_model_classes():
    """
    Retrieve a list of all the defined model classes.

    :rtype: ``list``
    """
    result = []
    for module_name in MODEL_MODULE_NAMES:
        module = importlib.import_module(module_name)
        model_classes = getattr(module, 'MODELS', [])
        result.extend(model_classes)

    return result


def db_setup(db_name, db_host, db_port, username=None, password=None, ensure_indexes=True,
             ssl=False, ssl_keyfile=None, ssl_certfile=None,
             ssl_cert_reqs=None, ssl_ca_certs=None, ssl_match_hostname=True):
    LOG.info('Connecting to database "%s" @ "%s:%s" as user "%s".',
             db_name, db_host, db_port, str(username))

    ssl_kwargs = _get_ssl_kwargs(ssl=ssl, ssl_keyfile=ssl_keyfile, ssl_certfile=ssl_certfile,
                                 ssl_cert_reqs=ssl_cert_reqs, ssl_ca_certs=ssl_ca_certs,
                                 ssl_match_hostname=ssl_match_hostname)

    connection = mongoengine.connection.connect(db_name, host=db_host,
                                                port=db_port, tz_aware=True,
                                                username=username, password=password,
                                                **ssl_kwargs)

    # Create all the indexes upfront to prevent race-conditions caused by
    # lazy index creation
    if ensure_indexes:
        db_ensure_indexes()

    return connection


def db_ensure_indexes():
    """
    This function ensures that indexes for all the models have been created and the
    extra indexes cleaned up.

    Note #1: When calling this method database connection already needs to be
    established.

    Note #2: This method blocks until all the index have been created (indexes
    are created in real-time and not in background).
    """
    LOG.debug('Ensuring database indexes...')
    model_classes = get_model_classes()

    for model_class in model_classes:
        class_name = model_class.__name__

        # Note: We need to ensure / create new indexes before removing extra ones
<<<<<<< HEAD
        model_class.ensure_indexes()
=======
        LOG.debug('Ensuring indexes for model "%s"...' % (model_class.__name__))

        try:
            model_class.ensure_indexes()
        except Exception as e:
            tb_msg = traceback.format_exc()
            msg = 'Failed to ensure indexes for model "%s": %s' % (class_name, str(e))
            msg += '\n\n' + tb_msg
            exc_cls = type(e)
            raise exc_cls(msg)
>>>>>>> ce0eb950

        if model_class.__name__ in INDEX_CLEANUP_MODEL_NAMES_BLACKLIST:
            LOG.debug('Skipping index cleanup for blacklisted model "%s"...' % (class_name))
            continue

        removed_count = cleanup_extra_indexes(model_class=model_class)
        if removed_count:
            LOG.debug('Removed "%s" extra indexes for model "%s"' % (removed_count, class_name))

    LOG.debug('Indexes are ensured for models: %s' %
              ', '.join(sorted((model_class.__name__ for model_class in model_classes))))


def cleanup_extra_indexes(model_class):
    """
    Finds any extra indexes and removes those from mongodb.
    """
    extra_indexes = model_class.compare_indexes().get('extra', None)
    if not extra_indexes:
        return 0

    # mongoengine does not have the necessary method so we need to drop to
    # pymongo interfaces via some private methods.
    removed_count = 0
    c = model_class._get_collection()
    for extra_index in extra_indexes:
        try:
            c.drop_index(extra_index)
            LOG.debug('Dropped index %s for model %s.', extra_index, model_class.__name__)
            removed_count += 1
        except OperationFailure:
            LOG.warning('Attempt to cleanup index %s failed.', extra_index, exc_info=True)

    return removed_count


def db_teardown():
    mongoengine.connection.disconnect()


def _get_ssl_kwargs(ssl=False, ssl_keyfile=None, ssl_certfile=None, ssl_cert_reqs=None,
                    ssl_ca_certs=None, ssl_match_hostname=True):
    ssl_kwargs = {
        'ssl': ssl,
    }
    if ssl_keyfile:
        ssl_kwargs['ssl'] = True
        ssl_kwargs['ssl_keyfile'] = ssl_keyfile
    if ssl_certfile:
        ssl_kwargs['ssl'] = True
        ssl_kwargs['ssl_certfile'] = ssl_certfile
    if ssl_cert_reqs:
        if ssl_cert_reqs is 'none':
            ssl_cert_reqs = ssl_lib.CERT_NONE
        elif ssl_cert_reqs is 'optional':
            ssl_cert_reqs = ssl_lib.CERT_OPTIONAL
        elif ssl_cert_reqs is 'required':
            ssl_cert_reqs = ssl_lib.CERT_REQUIRED
        ssl_kwargs['ssl_cert_reqs'] = ssl_cert_reqs
    if ssl_ca_certs:
        ssl_kwargs['ssl'] = True
        ssl_kwargs['ssl_ca_certs'] = ssl_ca_certs
    if ssl_kwargs.get('ssl', False):
        # pass in ssl_match_hostname only if ssl is True. The right default value
        # for ssl_match_hostname in almost all cases is True.
        ssl_kwargs['ssl_match_hostname'] = ssl_match_hostname
    return ssl_kwargs


class MongoDBAccess(object):
    """Database object access class that provides general functions for a model type."""

    def __init__(self, model):
        self.model = model

    def get_by_name(self, value):
        return self.get(name=value, raise_exception=True)

    def get_by_id(self, value):
        return self.get(id=value, raise_exception=True)

    def get_by_uid(self, value):
        return self.get(uid=value, raise_exception=True)

    def get_by_ref(self, value):
        return self.get(ref=value, raise_exception=True)

    def get_by_pack(self, value):
        return self.get(pack=value, raise_exception=True)

    def get(self, exclude_fields=None, *args, **kwargs):
        raise_exception = kwargs.pop('raise_exception', False)

        instances = self.model.objects(**kwargs)

        if exclude_fields:
            instances = instances.exclude(*exclude_fields)

        instance = instances[0] if instances else None
        log_query_and_profile_data_for_queryset(queryset=instances)

        if not instance and raise_exception:
            msg = 'Unable to find the %s instance. %s' % (self.model.__name__, kwargs)
            raise StackStormDBObjectNotFoundError(msg)

        return instance

    def get_all(self, *args, **kwargs):
        return self.query(*args, **kwargs)

    def count(self, *args, **kwargs):
        result = self.model.objects(**kwargs).count()
        log_query_and_profile_data_for_queryset(queryset=result)
        return result

    def query(self, offset=0, limit=None, order_by=None, exclude_fields=None,
              **filters):
        order_by = order_by or []
        exclude_fields = exclude_fields or []
        eop = offset + int(limit) if limit else None

        # Process the filters
        # Note: Both of those functions manipulate "filters" variable so the order in which they
        # are called matters
        filters, order_by = self._process_datetime_range_filters(filters=filters, order_by=order_by)
        filters = self._process_null_filters(filters=filters)

        result = self.model.objects(**filters)

        if exclude_fields:
            result = result.exclude(*exclude_fields)

        result = result.order_by(*order_by)
        result = result[offset:eop]
        log_query_and_profile_data_for_queryset(queryset=result)

        return result

    def distinct(self, *args, **kwargs):
        field = kwargs.pop('field')
        result = self.model.objects(**kwargs).distinct(field)
        log_query_and_profile_data_for_queryset(queryset=result)
        return result

    def aggregate(self, *args, **kwargs):
        return self.model.objects(**kwargs)._collection.aggregate(*args, **kwargs)

    def insert(self, instance):
        instance = self.model.objects.insert(instance)
        return self._undo_dict_field_escape(instance)

    def add_or_update(self, instance):
        instance.save()
        return self._undo_dict_field_escape(instance)

    def update(self, instance, **kwargs):
        return instance.update(**kwargs)

    def delete(self, instance):
        return instance.delete()

    def delete_by_query(self, **query):
        """
        Delete objects by query and return number of deleted objects.
        """
        qs = self.model.objects.filter(**query)
        count = qs.delete()
        log_query_and_profile_data_for_queryset(queryset=qs)

        return count

    def _undo_dict_field_escape(self, instance):
        for attr, field in instance._fields.iteritems():
            if isinstance(field, stormbase.EscapedDictField):
                value = getattr(instance, attr)
                setattr(instance, attr, field.to_python(value))
        return instance

    def _process_null_filters(self, filters):
        result = copy.deepcopy(filters)

        null_filters = {k: v for k, v in six.iteritems(filters)
                        if v is None or (type(v) in [str, unicode] and str(v.lower()) == 'null')}

        for key in null_filters.keys():
            result['%s__exists' % (key)] = False
            del result[key]

        return result

    def _process_datetime_range_filters(self, filters, order_by=None):
        ranges = {k: v for k, v in filters.iteritems()
                  if type(v) in [str, unicode] and '..' in v}

        order_by_list = copy.deepcopy(order_by) if order_by else []
        for k, v in ranges.iteritems():
            values = v.split('..')
            dt1 = isotime.parse(values[0])
            dt2 = isotime.parse(values[1])

            k__gte = '%s__gte' % k
            k__lte = '%s__lte' % k
            if dt1 < dt2:
                query = {k__gte: dt1, k__lte: dt2}
                sort_key, reverse_sort_key = k, '-' + k
            else:
                query = {k__gte: dt2, k__lte: dt1}
                sort_key, reverse_sort_key = '-' + k, k
            del filters[k]
            filters.update(query)

            if reverse_sort_key in order_by_list:
                idx = order_by_list.index(reverse_sort_key)
                order_by_list.pop(idx)
                order_by_list.insert(idx, sort_key)
            elif sort_key not in order_by_list:
                order_by_list = [sort_key] + order_by_list

        return filters, order_by_list<|MERGE_RESOLUTION|>--- conflicted
+++ resolved
@@ -114,11 +114,6 @@
         class_name = model_class.__name__
 
         # Note: We need to ensure / create new indexes before removing extra ones
-<<<<<<< HEAD
-        model_class.ensure_indexes()
-=======
-        LOG.debug('Ensuring indexes for model "%s"...' % (model_class.__name__))
-
         try:
             model_class.ensure_indexes()
         except Exception as e:
@@ -127,7 +122,6 @@
             msg += '\n\n' + tb_msg
             exc_cls = type(e)
             raise exc_cls(msg)
->>>>>>> ce0eb950
 
         if model_class.__name__ in INDEX_CLEANUP_MODEL_NAMES_BLACKLIST:
             LOG.debug('Skipping index cleanup for blacklisted model "%s"...' % (class_name))
